--- conflicted
+++ resolved
@@ -1,98 +1,3 @@
-<<<<<<< HEAD
-# db-manager
-
-
-
-## Getting started
-
-To make it easy for you to get started with GitLab, here's a list of recommended next steps.
-
-Already a pro? Just edit this README.md and make it your own. Want to make it easy? [Use the template at the bottom](#editing-this-readme)!
-
-## Add your files
-
-- [ ] [Create](https://docs.gitlab.com/ee/user/project/repository/web_editor.html#create-a-file) or [upload](https://docs.gitlab.com/ee/user/project/repository/web_editor.html#upload-a-file) files
-- [ ] [Add files using the command line](https://docs.gitlab.com/ee/gitlab-basics/add-file.html#add-a-file-using-the-command-line) or push an existing Git repository with the following command:
-
-```
-cd existing_repo
-git remote add origin http://192.168.100.13/zl3/db-manager.git
-git branch -M main
-git push -uf origin main
-```
-
-## Integrate with your tools
-
-- [ ] [Set up project integrations](http://192.168.100.13/zl3/db-manager/-/settings/integrations)
-
-## Collaborate with your team
-
-- [ ] [Invite team members and collaborators](https://docs.gitlab.com/ee/user/project/members/)
-- [ ] [Create a new merge request](https://docs.gitlab.com/ee/user/project/merge_requests/creating_merge_requests.html)
-- [ ] [Automatically close issues from merge requests](https://docs.gitlab.com/ee/user/project/issues/managing_issues.html#closing-issues-automatically)
-- [ ] [Enable merge request approvals](https://docs.gitlab.com/ee/user/project/merge_requests/approvals/)
-- [ ] [Set auto-merge](https://docs.gitlab.com/ee/user/project/merge_requests/merge_when_pipeline_succeeds.html)
-
-## Test and Deploy
-
-Use the built-in continuous integration in GitLab.
-
-- [ ] [Get started with GitLab CI/CD](https://docs.gitlab.com/ee/ci/quick_start/index.html)
-- [ ] [Analyze your code for known vulnerabilities with Static Application Security Testing (SAST)](https://docs.gitlab.com/ee/user/application_security/sast/)
-- [ ] [Deploy to Kubernetes, Amazon EC2, or Amazon ECS using Auto Deploy](https://docs.gitlab.com/ee/topics/autodevops/requirements.html)
-- [ ] [Use pull-based deployments for improved Kubernetes management](https://docs.gitlab.com/ee/user/clusters/agent/)
-- [ ] [Set up protected environments](https://docs.gitlab.com/ee/ci/environments/protected_environments.html)
-
-***
-
-# Editing this README
-
-When you're ready to make this README your own, just edit this file and use the handy template below (or feel free to structure it however you want - this is just a starting point!). Thanks to [makeareadme.com](https://www.makeareadme.com/) for this template.
-
-## Suggestions for a good README
-
-Every project is different, so consider which of these sections apply to yours. The sections used in the template are suggestions for most open source projects. Also keep in mind that while a README can be too long and detailed, too long is better than too short. If you think your README is too long, consider utilizing another form of documentation rather than cutting out information.
-
-## Name
-Choose a self-explaining name for your project.
-
-## Description
-Let people know what your project can do specifically. Provide context and add a link to any reference visitors might be unfamiliar with. A list of Features or a Background subsection can also be added here. If there are alternatives to your project, this is a good place to list differentiating factors.
-
-## Badges
-On some READMEs, you may see small images that convey metadata, such as whether or not all the tests are passing for the project. You can use Shields to add some to your README. Many services also have instructions for adding a badge.
-
-## Visuals
-Depending on what you are making, it can be a good idea to include screenshots or even a video (you'll frequently see GIFs rather than actual videos). Tools like ttygif can help, but check out Asciinema for a more sophisticated method.
-
-## Installation
-Within a particular ecosystem, there may be a common way of installing things, such as using Yarn, NuGet, or Homebrew. However, consider the possibility that whoever is reading your README is a novice and would like more guidance. Listing specific steps helps remove ambiguity and gets people to using your project as quickly as possible. If it only runs in a specific context like a particular programming language version or operating system or has dependencies that have to be installed manually, also add a Requirements subsection.
-
-## Usage
-Use examples liberally, and show the expected output if you can. It's helpful to have inline the smallest example of usage that you can demonstrate, while providing links to more sophisticated examples if they are too long to reasonably include in the README.
-
-## Support
-Tell people where they can go to for help. It can be any combination of an issue tracker, a chat room, an email address, etc.
-
-## Roadmap
-If you have ideas for releases in the future, it is a good idea to list them in the README.
-
-## Contributing
-State if you are open to contributions and what your requirements are for accepting them.
-
-For people who want to make changes to your project, it's helpful to have some documentation on how to get started. Perhaps there is a script that they should run or some environment variables that they need to set. Make these steps explicit. These instructions could also be useful to your future self.
-
-You can also document commands to lint the code or run tests. These steps help to ensure high code quality and reduce the likelihood that the changes inadvertently break something. Having instructions for running tests is especially helpful if it requires external setup, such as starting a Selenium server for testing in a browser.
-
-## Authors and acknowledgment
-Show your appreciation to those who have contributed to the project.
-
-## License
-For open source projects, say how it is licensed.
-
-## Project status
-If you have run out of energy or time for your project, put a note at the top of the README saying that development has slowed down or stopped completely. Someone may choose to fork your project or volunteer to step in as a maintainer or owner, allowing your project to keep going. You can also make an explicit request for maintainers.
-=======
 # 生物样本测序数据管理系统
 
 ## 项目概述
@@ -355,5 +260,4 @@
 
 ## 联系方式
 
-[此处放置项目维护者联系方式]
->>>>>>> 9760b4a1
+[此处放置项目维护者联系方式]